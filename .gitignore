--- conflicted
+++ resolved
@@ -1,11 +1,7 @@
 .*/
 *build/
 *dist/
-<<<<<<< HEAD
-tmp*/
-=======
-*tmp/
->>>>>>> 55ad0e0d
+*tmp*/
 __pycache__/
 tests-results/
 *.egg-info
