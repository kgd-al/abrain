--- conflicted
+++ resolved
@@ -992,15 +992,6 @@
                           _rl: _CPPNData.Link,
                           _excess: bool):
             key = "excess" if _excess else "disjoint"
-<<<<<<< HEAD
-            if _rl is None:  # Maybe add link from lhs
-                if bias == 0:
-                    add_link(_ll)
-            elif _ll is None:
-                if bias == 1:
-                    add_link(_rl)
-            else:
-=======
             if _rl is None:    # Maybe add link from lhs
                 if bias == 0:
                     add_link(_ll)
@@ -1008,7 +999,6 @@
                 if bias == 1:
                     add_link(_rl)
             else:              # Matching links -> add one
->>>>>>> 3cae09c4
                 add_link(data.rng.choice([_ll, _rl]))
                 key = "matched"
             stats["links"][key] += 1
